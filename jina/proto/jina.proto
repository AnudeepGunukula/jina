syntax = "proto3";
import "google/protobuf/timestamp.proto";
import "google/protobuf/struct.proto";

package jina;

/**
 * Represents the a (quantized) numpy ndarray
 */
message NdArray {
    // the actual array data, in bytes
    bytes buffer = 1;

    // the shape (dimensions) of the array
    repeated uint32 shape = 2;

    // the data type of the array
    string dtype = 3;

    enum QuantizationMode {
        NONE = 0; // no quantization is performed, stored in the original ``dtype``
        FP16 = 1; // 2x smaller if dtype is set to FP32
        UINT8 = 2; // 4x smaller but lossy when dtype is FP32
    }

    // quantization mode
    QuantizationMode quantization = 4;

    float max_val = 5; // the max value of the ndarray
    float min_val = 6; // the min value of the ndarray
    float scale = 7; // the scale of the ndarray
    string original_dtype = 8; // the original dtype of the array
}

/**
 * Represents the relevance model to `ref_id`
 */
message Relevance {
    float value = 1; // value
    string op_name = 2; // the name of the operator/score function
    string description = 3; // text description of the score
    repeated Relevance operands = 4; // the score can be nested
    uint32 ref_id = 5; // the score is computed between doc `id` and `ref_id`
}

/**
 * Represents a Document
 */
message Document {
    // The unique document ID
    uint32 id = 1;

    // the depth of the level
    uint32 level_depth = 14;

    // the name of the level
    string level_name = 15;

    // the parent id from the previous level
    uint32 parent_id = 16;

    oneof content {
        // the raw binary content of this document, which often represents the original document when comes into jina
        bytes buffer = 3;

        // the ndarray of the image/audio/video document
        NdArray blob = 12;

        // a text document
        string text = 13;
    }

    // list of the chunks of this document (recursive structure)
    repeated Document chunks = 4;

    // the weight of this document
    float weight = 5;

    // total number of chunks in this document
    uint32 length = 6;

    // some binary meta information of this Doc in bytes
    bytes meta_info = 7;

    // the top-k matched Docs on the same level (recursive structure)
    repeated Document matches = 8;

    // mime type of this document, for buffer content, this is required; for other contents, this can be guessed
    string mime_type = 10;

    // a uri of the document could be: a local file path, a remote url starts with http or https or data URI scheme
    string uri = 9;

    // a structured data value, consisting of field which map to dynamically typed values.
    google.protobuf.Struct tags = 11;

    // the position of the doc, could be start and end index of a string; could be x,y coordinate of a image; could be timestamp of an audio clip
    repeated uint32 location = 17;

    // the offset of this doc in the previous level document
    uint32 offset = 18;

    // the embedding array of this doc
    NdArray embedding = 19;

<<<<<<< HEAD
    // mode_id, an identifier to the modality this document belongs to. In the scope of multi/cross modal search
    uint32 mode_id = 20;
=======
    Relevance score = 20;
>>>>>>> 180a072f
}

/**
 * Represents a Envelope, a part of the ``Message``.
 */
message Envelope {
    // unique id of the sender of the message
    string sender_id = 1;

    // unique id of the receiver of the message, only used in router-dealer pattern
    string receiver_id = 2;

    // unique id of the request
    uint32 request_id = 3;

    // timeout in second until this message is dropped
    uint32 timeout = 4;

    /**
     * Represents a the route paths of this message
     */
    message Route {
        string pod = 1; // the name of the BasePod
        string pod_id = 2; // the id of the BasePod
        google.protobuf.Timestamp start_time = 3; // receiving time
        google.protobuf.Timestamp end_time = 4; // sending (out) time
    }
    repeated Route routes = 5; // a list of routes this message goes through

    /**
     * Represents a the version information
     */
    message Version {
        string jina = 1; // jina's version
        string proto = 2; // protobuf's version
        string vcs = 3; // vcs's version
    }

    Version version = 6; // version info

    Status status = 7; // status info

    repeated uint32 num_part = 8; // the number of partial messages

}

message Status {

    enum StatusCode {
        SUCCESS = 0; // success
        PENDING = 1; // there are pending messages, more messages are followed
        READY = 2; // ready to use
        ERROR = 3; // error
        ERROR_DUPLICATE = 4; // already a existing pea/pod running
        ERROR_NOTALLOWED = 5; // not allowed to open pea/pod remotely
    }

    // status code
    StatusCode code = 1;

    // error description of the very first exception
    string description = 2;

    message Details {
        // the name of that problematic peapod
        string pod = 1;

        // the id of that problematic peapod
        string pod_id = 2;

        // the name of the executor binded to that peapod (if applicable)
        string executor = 3;

        // the class name of the exception
        string exception = 4;

        // the reason of the exception
        string traceback = 5;

        // the timestamp when error occurs
        google.protobuf.Timestamp time = 6;

    }

    // the details of the error
    repeated Details details = 3;
}

/**
 * Represents a Message
 */
message Message {
    Envelope envelope = 1; // the envelope of the message, used internally in jina, dropped when returning to client
    Request request = 2; // the request body
}

/**
 * Represents a Request
 */
message Request {

    uint32 request_id = 1; // the unique ID of this request. Multiple requests with the same ID will be gathered

    oneof body {
        TrainRequest train = 2; // a train request
        IndexRequest index = 3; // an index request
        SearchRequest search = 4; // a search request
        ControlRequest control = 5; // a control request
    }

    /**
     * Represents a train request
     */
    message TrainRequest {
        repeated Document docs = 1; // a list of Documents to train
        bool flush = 2; // if True then do actual training, otherwise only collect all documents but not do training.
    }

    /**
     * Represents an index request
     */
    message IndexRequest {
        repeated Document docs = 1; // a list of Documents to index
    }

    /**
     * Represents a search request
     */
    message SearchRequest {
        repeated Document docs = 1; // a list of Documents to query
        uint32 top_k = 2; // the number of most related results to return
    }

    /**
     * Represents a control request used to control the BasePod
     */
    message ControlRequest {
        enum Command {
            TERMINATE = 0; // shutdown the BasePod
            STATUS = 1; // check the status of the BasePod
            IDLE = 3; // used in ROUTER-DEALER pattern, tells the router that the dealer is idle
        }
        Command command = 1; // the control command

        map<string, string> args = 2; // the pea arguments, useful in STATUS

        uint32 mode_id = 3; // mode_id of the requested, used in ROUTER-DEALER pattern, tells the router which mode_id wants to get documents for.
    }

    Status status = 6; // status info
}

message SpawnRequest {

    // Spawn a pea remotely, requires args of a pea
    message PeaSpawnRequest {
        repeated string args = 1; // a list of args string for BasePea
    }

    // Spawn a pod remotely, requires args of a pea
    message PodSpawnRequest {
        repeated string args = 1; // a list of args string for BasePod
    }

    // Spawn a parsed pod remotely, requires parsed pod structure
    message MutablepodSpawnRequest {
        PeaSpawnRequest head = 1; // a list of args string for the head BasePea
        PeaSpawnRequest tail = 2; // a list of args string for the tail BasePea
        repeated PeaSpawnRequest peas = 3; // a list of args string for the Peas
    }

    oneof body {
        PeaSpawnRequest pea = 1;
        PodSpawnRequest pod = 2; // send a PodSpawnRequest and it will switch to PodDictSpawnRequest as returns
        MutablepodSpawnRequest mutable_pod = 3;
    }

    string log_record = 4; // one line of the log record
    Status status = 5; // status info
}

/**
 * jina gRPC service.
 */
service JinaRPC {
    // Pass in a Request and a filled Request with matches will be returned.
    rpc Call (stream Request) returns (stream Request) {
    }

    rpc CallUnary (Request) returns (Request) {
    }

    // Pass in a Request and a filled Request will be returned.
    rpc Spawn (SpawnRequest) returns (stream SpawnRequest) {
    }
}
<|MERGE_RESOLUTION|>--- conflicted
+++ resolved
@@ -103,12 +103,10 @@
     // the embedding array of this doc
     NdArray embedding = 19;
 
-<<<<<<< HEAD
+    Relevance score = 20;
+
     // mode_id, an identifier to the modality this document belongs to. In the scope of multi/cross modal search
-    uint32 mode_id = 20;
-=======
-    Relevance score = 20;
->>>>>>> 180a072f
+    uint32 mode_id = 21;
 }
 
 /**
