--- conflicted
+++ resolved
@@ -294,15 +294,11 @@
             self._zmqstreamlet.send_message(self._callback(msg))
         except RuntimeTerminated:
             # this is the proper way to end when a terminate signal is sent
-<<<<<<< HEAD
             self.logger.debug('Sending message out after Runtime terminated')
-            self._zmqlet.send_message(msg)
-            self._zmqlet.close()
+            self._zmqstreamlet.send_message(msg, log=True)
+            self.logger.debug('Message sent out after Runtime terminated')
+            self._zmqstreamlet.close()
             self.logger.debug('zmqlet closed')
-=======
-            self._zmqstreamlet.send_message(msg)
-            self._zmqstreamlet.close()
->>>>>>> dc5ab2b9
         except KeyboardInterrupt as kbex:
             # save executor
             self.logger.debug(f'{kbex!r} causes the breaking from the event loop')
