--- conflicted
+++ resolved
@@ -3,12 +3,7 @@
 import argparse
 from typing import Optional
 
-<<<<<<< HEAD
 from ....enums import RemoteWorkspaceState
-from ...zmq import Zmqlet, send_ctrl_message
-=======
-from .client import PeaDaemonClient
->>>>>>> f1077597
 from ..asyncio.base import AsyncZMQRuntime
 from ....helper import cached_property, colored
 from ....excepts import DaemonConnectivityError
