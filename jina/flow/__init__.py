__copyright__ = "Copyright (c) 2020 Jina AI Limited. All rights reserved."
__license__ = "Apache-2.0"

import copy
import os
import tempfile
import threading
import time
from collections import OrderedDict, defaultdict, deque
from contextlib import ExitStack
from functools import wraps
from typing import Union, Tuple, List, Set, Dict, Iterator, Callable, Type, TextIO, Any

import ruamel.yaml
from ruamel.yaml import StringIO

from .. import JINA_GLOBAL
from ..enums import FlowBuildLevel, FlowOptimizeLevel
from ..excepts import FlowTopologyError, FlowMissingPodError, FlowBuildLevelError
from ..helper import yaml, expand_env_var, get_non_defaults_args, deprecated_alias, random_port, complete_path
from ..logging import get_logger
from ..logging.sse import start_sse_logger
from ..peapods.pod import SocketType, FlowPod, GatewayFlowPod

if False:
    from ..proto import jina_pb2
    import argparse
    import numpy as np


def build_required(required_level: 'FlowBuildLevel'):
    """Annotate a function so that it requires certain build level to run.

    :param required_level: required build level to run this function.

    Example:

    .. highlight:: python
    .. code-block:: python

        @build_required(FlowBuildLevel.RUNTIME)
        def foo():
            print(1)

    """

    def __build_level(func):
        @wraps(func)
        def arg_wrapper(self, *args, **kwargs):
            if hasattr(self, '_build_level'):
                if self._build_level.value >= required_level.value:
                    return func(self, *args, **kwargs)
                else:
                    raise FlowBuildLevelError(
                        'build_level check failed for %r, required level: %s, actual level: %s' % (
                            func, required_level, self._build_level))
            else:
                raise AttributeError(f'{self!r} has no attribute "_build_level"')

        return arg_wrapper

    return __build_level


def _traverse_graph(op_flow: 'Flow', outgoing_map: Dict[str, List[str]],
                    func: Callable[['Flow', str, str], None]) -> 'Flow':
    _outgoing_idx = dict.fromkeys(outgoing_map.keys(), 0)
    stack = deque()
    stack.append('gateway')
    op_flow.logger.debug('Traversing dependency graph:')
    while stack:
        start_node_name = stack.pop()
        end_node_idx = _outgoing_idx[start_node_name]
        if end_node_idx < len(outgoing_map[start_node_name]):
            # else, you are back to the gateway
            end_node_name = outgoing_map[start_node_name][end_node_idx]
            func(op_flow, start_node_name, end_node_name)
            stack.append(end_node_name)
            if end_node_idx + 1 < len(outgoing_map[start_node_name]):
                stack.append(start_node_name)
            _outgoing_idx[start_node_name] = end_node_idx + 1
    return op_flow


def _build_flow(op_flow: 'Flow', outgoing_map: Dict[str, List[str]]) -> 'Flow':
    def _build_two_connections(flow: 'Flow', start_node_name: str, end_node_name: str):
        # Rule
        # if a node has multiple income/outgoing peas,
        # then its socket_in/out must be PULL_BIND or PUB_BIND
        # otherwise it should be different than its income
        # i.e. income=BIND => this=CONNECT, income=CONNECT => this = BIND
        #
        # when a socket is BIND, then host must NOT be set, aka default host 0.0.0.0
        # host_in and host_out is only set when corresponding socket is CONNECT
        start_node = flow._pod_nodes[start_node_name]
        end_node = flow._pod_nodes[end_node_name]
        first_socket_type = SocketType.PUSH_CONNECT
        if len(outgoing_map[start_node_name]) > 1:
            first_socket_type = SocketType.PUB_BIND
        elif end_node_name == 'gateway':
            first_socket_type = SocketType.PUSH_BIND
        flow.logger.debug(f'Connect {start_node_name} with {end_node_name}')
        FlowPod.connect(start_node, end_node, first_socket_type=first_socket_type)

    return _traverse_graph(op_flow, outgoing_map, _build_two_connections)


def _optimize_flow(op_flow, outgoing_map: Dict[str, List[str]], pod_edges: {str, str}) -> 'Flow':
    def _optimize_two_connections(flow: 'Flow', start_node_name: str, end_node_name: str):
        start_node = flow._pod_nodes[start_node_name]
        end_node = flow._pod_nodes[end_node_name]
        edges_with_same_start = [ed for ed in pod_edges if ed[0].startswith(start_node_name)]
        edges_with_same_end = [ed for ed in pod_edges if ed[1].endswith(end_node_name)]
        if len(edges_with_same_start) > 1 or len(edges_with_same_end) > 1:
            flow.logger.info(f'Connection between {start_node_name} and {end_node_name} cannot be optimized')
        else:
            if start_node_name == 'gateway':
                if flow.args.optimize_level > FlowOptimizeLevel.IGNORE_GATEWAY and end_node.is_head_router:
                    flow.logger.info(
                        f'Node {end_node_name} connects to tail of {start_node_name}')
                    end_node.connect_to_tail_of(start_node)
            elif end_node_name == 'gateway':
                if flow.args.optimize_level > FlowOptimizeLevel.IGNORE_GATEWAY and \
                        start_node.is_tail_router and start_node.tail_args.num_part <= 1:
                    # connect gateway directly to peas only if this is unblock router
                    # as gateway can not block & reduce message
                    flow.logger.info(
                        f'Node {start_node_name} connects to head of {end_node_name}')
                    start_node.connect_to_head_of(end_node)
            else:
                if end_node.is_head_router and not start_node.is_tail_router:
                    flow.logger.info(
                        f'Node {end_node_name} connects to tail of {start_node_name}')
                    end_node.connect_to_tail_of(start_node)
                elif start_node.is_tail_router and start_node.tail_args.num_part <= 1:
                    flow.logger.info(
                        f'Node {start_node_name} connects to head of {end_node_name}')
                    start_node.connect_to_head_of(end_node)

    if op_flow.args.optimize_level > FlowOptimizeLevel.NONE:
        return _traverse_graph(op_flow, outgoing_map, _optimize_two_connections)
    else:
        return op_flow


class Flow(ExitStack):
    def __init__(self, args: 'argparse.Namespace' = None, **kwargs):
        """Initialize a flow object

        :param kwargs: other keyword arguments that will be shared by all pods in this flow


        More explain on ``optimize_level``:

        As an example, the following flow will generate 6 Peas,

        .. highlight:: python
        .. code-block:: python

            f = Flow(optimize_level=FlowOptimizeLevel.NONE).add(uses='forward', parallel=3)

        The optimized version, i.e. :code:`Flow(optimize_level=FlowOptimizeLevel.FULL)`
        will generate 4 Peas, but it will force the :class:`GatewayPea` to take BIND role,
        as the head and tail routers are removed.
        
        """
        super().__init__()
        self.logger = get_logger(self.__class__.__name__)
        self._pod_nodes = OrderedDict()  # type: Dict[str, 'FlowPod']
        self._build_level = FlowBuildLevel.EMPTY
        self._pod_name_counter = 0
        self._last_changed_pod = ['gateway']  #: default first pod is gateway, will add when build()
        self._update_args(args, **kwargs)

    def _update_args(self, args, **kwargs):
        from ..main.parser import set_flow_parser
        _flow_parser = set_flow_parser()
        if args is None:
            from ..helper import get_parsed_args
            _, args, _ = get_parsed_args(kwargs, _flow_parser, 'Flow')

        self.args = args
        if kwargs and self.args.logserver and 'log_sse' not in kwargs:
            kwargs['log_sse'] = True
        self._common_kwargs = kwargs
        self._kwargs = get_non_defaults_args(args, _flow_parser)  #: for yaml dump

    @classmethod
    def to_yaml(cls, representer, data):
        """Required by :mod:`ruamel.yaml.constructor` """
        tmp = data._dump_instance_to_yaml(data)
        representer.sort_base_mapping_type_on_output = False
        return representer.represent_mapping('!' + cls.__name__, tmp)

    @staticmethod
    def _dump_instance_to_yaml(data):
        # note: we only save non-default property for the sake of clarity
        r = {}

        if data._kwargs:
            r['with'] = data._kwargs

        if data._pod_nodes:
            r['pods'] = {}

        if 'gateway' in data._pod_nodes:
            # always dump gateway as the first pod, if exist
            r['pods']['gateway'] = {}

        for k, v in data._pod_nodes.items():
            if k == 'gateway':
                continue

            kwargs = {'needs': list(v.needs)} if v.needs else {}
            kwargs.update(v._kwargs)

            if 'name' in kwargs:
                kwargs.pop('name')

            r['pods'][k] = kwargs
        return r

    @classmethod
    def from_yaml(cls, constructor, node):
        """Required by :mod:`ruamel.yaml.constructor` """
        return cls._get_instance_from_yaml(constructor, node)[0]

    def save_config(self, filename: str = None) -> bool:
        """
        Serialize the object to a yaml file

        :param filename: file path of the yaml file, if not given then :attr:`config_abspath` is used
        :return: successfully dumped or not
        """
        f = filename
        if not f:
            f = tempfile.NamedTemporaryFile('w', delete=False, dir=os.environ.get('JINA_EXECUTOR_WORKDIR', None)).name
        yaml.register_class(Flow)
        # yaml.sort_base_mapping_type_on_output = False
        # yaml.representer.add_representer(OrderedDict, yaml.Representer.represent_dict)

        with open(f, 'w', encoding='utf8') as fp:
            yaml.dump(self, fp)
        self.logger.info(f'{self}\'s yaml config is save to %s' % f)
        return True

    @property
    def yaml_spec(self):
        yaml.register_class(Flow)
        stream = StringIO()
        yaml.dump(self, stream)
        return stream.getvalue().strip()

    @classmethod
    def load_config(cls: Type['Flow'], filename: Union[str, TextIO]) -> 'Flow':
        """Build an executor from a YAML file.

        :param filename: the file path of the YAML file or a ``TextIO`` stream to be loaded from
        :return: an executor object
        """
        yaml.register_class(Flow)
        if not filename: raise FileNotFoundError
        if isinstance(filename, str):
            # deserialize from the yaml
            filename = complete_path(filename)
            with open(filename, encoding='utf8') as fp:
                return yaml.load(fp)
        else:
            with filename:
                return yaml.load(filename)

    @classmethod
    def _get_instance_from_yaml(cls, constructor, node):

        data = ruamel.yaml.constructor.SafeConstructor.construct_mapping(
            constructor, node, deep=True)

        p = data.get('with', {})  # type: Dict[str, Any]
        a = p.pop('args') if 'args' in p else ()
        k = p.pop('kwargs') if 'kwargs' in p else {}
        # maybe there are some hanging kwargs in "parameters"
        tmp_a = (expand_env_var(v) for v in a)
        tmp_p = {kk: expand_env_var(vv) for kk, vv in {**k, **p}.items()}
        obj = cls(*tmp_a, **tmp_p)

        pp = data.get('pods', {})
        for pod_name, pod_attr in pp.items():
            p_pod_attr = {kk: expand_env_var(vv) for kk, vv in pod_attr.items()}
            if pod_name != 'gateway':
                # ignore gateway when reading, it will be added during build()
                obj.add(name=pod_name, **p_pod_attr, copy_flow=False)

        obj.logger.success(f'successfully built {cls.__name__} from a yaml config')

        # if node.tag in {'!CompoundExecutor'}:
        #     os.environ['JINA_WARN_UNNAMED'] = 'YES'

        return obj, data

    @staticmethod
    def _parse_endpoints(op_flow, pod_name, endpoint, connect_to_last_pod=False) -> Set:
        # parsing needs
        if isinstance(endpoint, str):
            endpoint = [endpoint]
        elif not endpoint:
            if op_flow._last_changed_pod and connect_to_last_pod:
                endpoint = [op_flow._last_changed_pod[-1]]
            else:
                endpoint = []

        if isinstance(endpoint, list) or isinstance(endpoint, tuple):
            for idx, s in enumerate(endpoint):
                if s == pod_name:
                    raise FlowTopologyError('the income/output of a pod can not be itself')
        else:
            raise ValueError(f'endpoint={endpoint} is not parsable')
        return set(endpoint)

    def set_last_pod(self, name: str, copy_flow: bool = True) -> 'Flow':
        """
        Set a pod as the last pod in the flow, useful when modifying the flow.

        :param name: the name of the existing pod
        :param copy_flow: when set to true, then always copy the current flow and do the modification on top of it then return, otherwise, do in-line modification
        :return: a (new) flow object with modification
        """
        op_flow = copy.deepcopy(self) if copy_flow else self

        if name not in op_flow._pod_nodes:
            raise FlowMissingPodError(f'{name} can not be found in this Flow')

        if op_flow._last_changed_pod and name == op_flow._last_changed_pod[-1]:
            pass
        else:
            op_flow._last_changed_pod.append(name)

        # graph is now changed so we need to
        # reset the build level to the lowest
        op_flow._build_level = FlowBuildLevel.EMPTY

        return op_flow

    def _add_gateway(self, needs, **kwargs):
        pod_name = 'gateway'

        kwargs.update(self._common_kwargs)
        kwargs['name'] = 'gateway'
        self._pod_nodes[pod_name] = GatewayFlowPod(kwargs, needs)

    def needs(self, needs: Union[Tuple[str], List[str]], uses: str = '_merge', name: str = 'joiner', *args,
              copy_flow: bool = True, **kwargs) -> 'Flow':
        """
        Add a blocker to the flow, wait until all peas defined in **needs** completed.

        :param needs: list of service names to wait
        :param uses: the config of the executor, by default is ``_merge``
        :param name: the name of this joiner, by default is ``joiner``
        :return: the modified flow
        """
        op_flow = copy.deepcopy(self) if copy_flow else self

        if len(needs) <= 1:
            raise FlowTopologyError('no need to wait for a single service, need len(needs) > 1')
        return op_flow.add(name=name, uses=uses, needs=needs, *args, **kwargs)

    def add(self,
            needs: Union[str, Tuple[str], List[str]] = None,
            copy_flow: bool = True,
            **kwargs) -> 'Flow':
        """
        Add a pod to the current flow object and return the new modified flow object.
        The attribute of the pod can be later changed with :py:meth:`set` or deleted with :py:meth:`remove`

        Note there are shortcut versions of this method.
        Recommend to use :py:meth:`add_encoder`, :py:meth:`add_preprocessor`,
        :py:meth:`add_router`, :py:meth:`add_indexer` whenever possible.

        :param needs: the name of the pod(s) that this pod receives data from.
                           One can also use 'pod.Gateway' to indicate the connection with the gateway.
        :param copy_flow: when set to true, then always copy the current flow and do the modification on top of it then return, otherwise, do in-line modification
        :param kwargs: other keyword-value arguments that the pod CLI supports
        :return: a (new) flow object with modification
        """

        op_flow = copy.deepcopy(self) if copy_flow else self

        pod_name = kwargs.get('name', None)

        if pod_name in op_flow._pod_nodes:
            raise FlowTopologyError(f'name: {pod_name} is used in this Flow already!')

        if not pod_name:
            pod_name = '%s%d' % ('pod', op_flow._pod_name_counter)
            op_flow._pod_name_counter += 1

        if not pod_name.isidentifier():
            # hyphen - can not be used in the name
            raise ValueError(f'name: {pod_name} is invalid, please follow the python variable name conventions')

        needs = op_flow._parse_endpoints(op_flow, pod_name, needs, connect_to_last_pod=True)

        kwargs.update(op_flow._common_kwargs)
        kwargs['name'] = pod_name
        op_flow._pod_nodes[pod_name] = FlowPod(kwargs=kwargs, needs=needs)
        op_flow.set_last_pod(pod_name, False)

        return op_flow

    def build(self, copy_flow: bool = False) -> 'Flow':
        """
        Build the current flow and make it ready to use

        .. note::

            No need to manually call it since 0.0.8. When using flow with the
            context manager, or using :meth:`start`, :meth:`build` will be invoked.

        :param copy_flow: when set to true, then always copy the current flow and do the modification on top of it then return, otherwise, do in-line modification
        :return: the current flow (by default)

        .. note::
            ``copy_flow=True`` is recommended if you are building the same flow multiple times in a row. e.g.

            .. highlight:: python
            .. code-block:: python

                f = Flow()
                with f:
                    f.index()

                with f.build(copy_flow=True) as fl:
                    fl.search()

        """

        op_flow = copy.deepcopy(self) if copy_flow else self

        _pod_edges = set()

        if 'gateway' not in op_flow._pod_nodes:
            op_flow._add_gateway(needs={op_flow._last_changed_pod[-1]})

        # construct a map with a key a start node and values an array of its end nodes
        _outgoing_map = defaultdict(list)
        for end, pod in op_flow._pod_nodes.items():
            for start in pod.needs:
                if start not in op_flow._pod_nodes:
                    raise FlowMissingPodError(f'{start} is not in this flow, misspelled name?')
                _outgoing_map[start].append(end)
                _pod_edges.add((start, end))

        op_flow = _build_flow(op_flow, _outgoing_map)
        op_flow = _optimize_flow(op_flow, _outgoing_map, _pod_edges)
        op_flow._build_level = FlowBuildLevel.GRAPH
        return op_flow

    def __call__(self, *args, **kwargs):
        return self.build(*args, **kwargs)

    def __enter__(self):
        return self.start()

    def __exit__(self, exc_type, exc_val, exc_tb):
        super().__exit__(exc_type, exc_val, exc_tb)
        if self.args.logserver:
            self._stop_log_server()
        self._build_level = FlowBuildLevel.EMPTY
        self.logger.success(
            f'flow is closed and all resources should be released already, current build level is {self._build_level}')

    def _stop_log_server(self):
        import urllib.request
        try:
            # it may have been shutdown from the outside
            urllib.request.urlopen(JINA_GLOBAL.logserver.shutdown, timeout=5)
        except Exception as ex:
            self.logger.info(f'Failed to connect to shutdown log sse server: {repr(ex)}')

    def _start_log_server(self):
        try:
            import urllib.request
            import flask, flask_cors
            self._sse_logger = threading.Thread(name='sentinel-sse-logger',
                                                target=start_sse_logger, daemon=True,
                                                args=(self.args.logserver_config,
                                                      self.yaml_spec))
            self._sse_logger.start()
            time.sleep(1)
            response = urllib.request.urlopen(JINA_GLOBAL.logserver.ready, timeout=5)
            if response.status == 200:
                self.logger.success(f'logserver is started and available at {JINA_GLOBAL.logserver.address}')
        except ModuleNotFoundError:
            self.logger.error(
                f'sse logserver can not start because of "flask" and "flask_cors" are missing, '
                f'use pip install "jina[http]" (with double quotes) to install the dependencies')
        except Exception as ex:
            self.logger.error(f'logserver fails to start: {repr(ex)}')

    def start(self):
        """Start to run all Pods in this Flow.

        Remember to close the Flow with :meth:`close`.

        Note that this method has a timeout of ``timeout_ready`` set in CLI,
        which is inherited all the way from :class:`jina.peapods.peas.BasePea`
        """

        if self._build_level.value < FlowBuildLevel.GRAPH.value:
            self.build(copy_flow=False)

        if self.args.logserver:
            self.logger.info('starting logserver...')
            self._start_log_server()

        for v in self._pod_nodes.values():
            self.enter_context(v)

        self.logger.info(f'{self.num_pods} Pods (i.e. {self.num_peas} Peas) are running in this Flow')
        self.logger.success(f'flow is now ready for use, current build_level is {self._build_level}')

        return self

    @property
    def num_pods(self) -> int:
        """Get the number of pods in this flow"""
        return len(self._pod_nodes)

    @property
    def num_peas(self) -> int:
        """Get the number of peas (parallel count) in this flow"""
        return sum(v.num_peas for v in self._pod_nodes.values())

    def __eq__(self, other: 'Flow'):
        """
        Comparing the topology of a flow with another flow.
        Identification is defined by whether two flows share the same set of edges.

        :param other: the second flow object
        """

        if self._build_level.value < FlowBuildLevel.GRAPH.value:
            a = self.build()
        else:
            a = self

        if other._build_level.value < FlowBuildLevel.GRAPH.value:
            b = other.build()
        else:
            b = other

        return a._pod_nodes == b._pod_nodes

    @build_required(FlowBuildLevel.GRAPH)
    def _get_client(self, **kwargs):
        kwargs.update(self._common_kwargs)
        from ..clients import py_client
        if 'port_expose' not in kwargs:
            kwargs['port_expose'] = self.port_expose
        if 'host' not in kwargs:
            kwargs['host'] = self.host
        return py_client(**kwargs)

    @deprecated_alias(buffer='input_fn', callback='output_fn')
    def train(self, input_fn: Union[Iterator['jina_pb2.Document'], Iterator[bytes], Callable] = None,
              output_fn: Callable[['jina_pb2.Message'], None] = None,
              **kwargs):
        """Do training on the current flow

        It will start a :py:class:`CLIClient` and call :py:func:`train`.

        Example,

        .. highlight:: python
        .. code-block:: python

            with f:
                f.train(input_fn)
                ...


        This will call the pre-built reader to read files into an iterator of bytes and feed to the flow.

        One may also build a reader/generator on your own.

        Example,

        .. highlight:: python
        .. code-block:: python

            def my_reader():
                for _ in range(10):
                    yield b'abcdfeg'   # each yield generates a document for training

            with f.build(runtime='thread') as flow:
                flow.train(bytes_gen=my_reader())

        :param input_fn: An iterator of bytes. If not given, then you have to specify it in **kwargs**.
        :param output_fn: the callback function to invoke after training
        :param kwargs: accepts all keyword arguments of `jina client` CLI
        """
        self._get_client(**kwargs).train(input_fn, output_fn, **kwargs)

    def index_ndarray(self, array: 'np.ndarray', axis: int = 0, size: int = None, shuffle: bool = False,
                      output_fn: Callable[['jina_pb2.Message'], None] = None,
                      **kwargs):
        """Using numpy ndarray as the index source for the current flow

        :param array: the numpy ndarray data source
        :param axis: iterate over that axis
        :param size: the maximum number of the sub arrays
        :param shuffle: shuffle the the numpy data source beforehand
        :param output_fn: the callback function to invoke after indexing
        :param kwargs: accepts all keyword arguments of `jina client` CLI
        """
        from ..clients.python.io import input_numpy
        self._get_client(**kwargs).index(input_numpy(array, axis, size, shuffle), output_fn, **kwargs)

    def search_ndarray(self, array: 'np.ndarray', axis: int = 0, size: int = None, shuffle: bool = False,
                       output_fn: Callable[['jina_pb2.Message'], None] = None,
                       **kwargs):
        """Use a numpy ndarray as the query source for searching on the current flow

        :param array: the numpy ndarray data source
        :param axis: iterate over that axis
        :param size: the maximum number of the sub arrays
        :param shuffle: shuffle the the numpy data source beforehand
        :param output_fn: the callback function to invoke after indexing
        :param kwargs: accepts all keyword arguments of `jina client` CLI
        """
        from ..clients.python.io import input_numpy
        self._get_client(**kwargs).search(input_numpy(array, axis, size, shuffle), output_fn, **kwargs)

    def index_lines(self, lines: Iterator[str] = None, filepath: str = None, size: int = None,
                    sampling_rate: float = None, read_mode='r',
                    output_fn: Callable[['jina_pb2.Message'], None] = None,
                    **kwargs):
        """ Use a list of lines as the index source for indexing on the current flow

        :param lines: a list of strings, each is considered as d document
        :param filepath: a text file that each line contains a document
        :param size: the maximum number of the documents
        :param sampling_rate: the sampling rate between [0, 1]
        :param read_mode: specifies the mode in which the file
                is opened. 'r' for reading in text mode, 'rb' for reading in binary
        :param output_fn: the callback function to invoke after indexing
        :param kwargs: accepts all keyword arguments of `jina client` CLI
        """
        from ..clients.python.io import input_lines
        self._get_client(**kwargs).index(input_lines(lines, filepath, size, sampling_rate, read_mode), output_fn,
                                         **kwargs)

    def index_files(self, patterns: Union[str, List[str]], recursive: bool = True,
                    size: int = None, sampling_rate: float = None, read_mode: str = None,
                    output_fn: Callable[['jina_pb2.Message'], None] = None,
                    **kwargs):
        """ Use a set of files as the index source for indexing on the current flow

        :param patterns: The pattern may contain simple shell-style wildcards, e.g. '\*.py', '[\*.zip, \*.gz]'
        :param recursive: If recursive is true, the pattern '**' will match any files and
                    zero or more directories and subdirectories.
        :param size: the maximum number of the files
        :param sampling_rate: the sampling rate between [0, 1]
        :param read_mode: specifies the mode in which the file
                is opened. 'r' for reading in text mode, 'rb' for reading in binary mode
        :param output_fn: the callback function to invoke after indexing
        :param kwargs: accepts all keyword arguments of `jina client` CLI
        """
        from ..clients.python.io import input_files
        self._get_client(**kwargs).index(input_files(patterns, recursive, size, sampling_rate, read_mode), output_fn,
                                         **kwargs)

    def search_files(self, patterns: Union[str, List[str]], recursive: bool = True,
                     size: int = None, sampling_rate: float = None, read_mode: str = None,
                     output_fn: Callable[['jina_pb2.Message'], None] = None,
                     **kwargs):
        """ Use a set of files as the query source for searching on the current flow

        :param patterns: The pattern may contain simple shell-style wildcards, e.g. '\*.py', '[\*.zip, \*.gz]'
        :param recursive: If recursive is true, the pattern '**' will match any files and
                    zero or more directories and subdirectories.
        :param size: the maximum number of the files
        :param sampling_rate: the sampling rate between [0, 1]
        :param read_mode: specifies the mode in which the file
                is opened. 'r' for reading in text mode, 'rb' for reading in
        :param output_fn: the callback function to invoke after indexing
        :param kwargs: accepts all keyword arguments of `jina client` CLI
        """
        from ..clients.python.io import input_files
        self._get_client(**kwargs).search(input_files(patterns, recursive, size, sampling_rate, read_mode), output_fn,
                                          **kwargs)

    def search_lines(self, filepath: str = None, lines: Iterator[str] = None, size: int = None,
                     sampling_rate: float = None, read_mode='r',
                     output_fn: Callable[['jina_pb2.Message'], None] = None,
                     **kwargs):
        """ Use a list of files as the query source for searching on the current flow

        :param filepath: a text file that each line contains a document
        :param lines: a list of strings, each is considered as d document
        :param size: the maximum number of the documents
        :param sampling_rate: the sampling rate between [0, 1]
        :param read_mode: specifies the mode in which the file
                is opened. 'r' for reading in text mode, 'rb' for reading in binary
        :param output_fn: the callback function to invoke after indexing
        :param kwargs: accepts all keyword arguments of `jina client` CLI
        """
        from ..clients.python.io import input_lines
        self._get_client(**kwargs).search(input_lines(lines, filepath, size, sampling_rate, read_mode), output_fn,
                                          **kwargs)

    @deprecated_alias(buffer='input_fn', callback='output_fn')
    def index(self, input_fn: Union[Iterator['jina_pb2.Document'], Iterator[bytes], Callable] = None,
              output_fn: Callable[['jina_pb2.Message'], None] = None,
              **kwargs):
        """Do indexing on the current flow

        Example,

        .. highlight:: python
        .. code-block:: python

            with f:
                f.index(input_fn)
                ...


        This will call the pre-built reader to read files into an iterator of bytes and feed to the flow.

        One may also build a reader/generator on your own.

        Example,

        .. highlight:: python
        .. code-block:: python

            def my_reader():
                for _ in range(10):
                    yield b'abcdfeg'  # each yield generates a document to index

            with f.build(runtime='thread') as flow:
                flow.index(bytes_gen=my_reader())

        It will start a :py:class:`CLIClient` and call :py:func:`index`.

        :param input_fn: An iterator of bytes. If not given, then you have to specify it in **kwargs**.
        :param output_fn: the callback function to invoke after indexing
        :param kwargs: accepts all keyword arguments of `jina client` CLI
        """
        self._get_client(**kwargs).index(input_fn, output_fn, **kwargs)

    @deprecated_alias(buffer='input_fn', callback='output_fn')
    def search(self, input_fn: Union[Iterator['jina_pb2.Document'], Iterator[bytes], Callable] = None,
               output_fn: Callable[['jina_pb2.Message'], None] = None,
               **kwargs):
        """Do searching on the current flow

        It will start a :py:class:`CLIClient` and call :py:func:`search`.


        Example,

        .. highlight:: python
        .. code-block:: python

            with f:
                f.search(input_fn)
                ...


        This will call the pre-built reader to read files into an iterator of bytes and feed to the flow.

        One may also build a reader/generator on your own.

        Example,

        .. highlight:: python
        .. code-block:: python

            def my_reader():
                for _ in range(10):
                    yield b'abcdfeg'   # each yield generates a query for searching

            with f.build(runtime='thread') as flow:
                flow.search(bytes_gen=my_reader())

        :param input_fn: An iterator of bytes. If not given, then you have to specify it in **kwargs**.
        :param output_fn: the callback function to invoke after searching
        :param kwargs: accepts all keyword arguments of `jina client` CLI
        """
        self._get_client(**kwargs).search(input_fn, output_fn, **kwargs)

    def plot(self, output: str=None, copy_flow: bool = False) -> 'Flow':
        """
        Creates a mermaid graph for the Flow.
        If a file name is provided it will create a jpg image with that name,
        otherwise it will display the URL for mermaid.
        If called within IPython notebook, it will be rendered inline,
        otherwise an image will be created.

        Example,

        .. highlight:: python
        .. code-block:: python

            flow = Flow().add(name='pod_a').plot('flow_test.jpg')

        :param output: a filename specifying the name of the image to be created
        :return: the flow
        """

        op_flow = copy.deepcopy(self) if copy_flow else self
        url = ''

        mermaid_graph = ['graph TD']
        for node, v in self._pod_nodes.items():
            for need in sorted(v.needs):
                mermaid_graph.append(f'{need}[{need}] --> {node}[{node}]')
        mermaid_str = '\n'.join(mermaid_graph)
        if output:
            self._mermaidstr_to_jpg(mermaid_str, output)
            try:
                from IPython.display import Image
                from IPython.display import display
                pil_img = Image(filename=output)
                display(pil_img)
            except ModuleNotFoundError:
                self.logger.error('Failed to import IPython')  
        else:
            url = self._mermaidstr_to_url(mermaid_str)

        return op_flow

    def _mermaidstr_to_url(self, mermaid_str) -> str:
        """
        Rendering the current flow as a url points to a SVG, it needs internet connection
        :param kwargs: keyword arguments of :py:meth:`to_mermaid`
        :return: the url points to a SVG
        """

        import base64
        encoded_str = base64.b64encode(bytes(mermaid_str, 'utf-8')).decode('utf-8')
        self.logger.info('URL: ', 'https://mermaidjs.github.io/mermaid-live-editor/#/view/' + encoded_str)
        return 'https://mermaidjs.github.io/mermaid-live-editor/#/view/' + encoded_str

    def _mermaidstr_to_jpg(self, mermaid_str, output) -> None:
        """
        Rendering the current flow as a jpg image, this will call :py:meth:`to_mermaid` and it needs internet connection
        :param path: the file path of the image
        :param kwargs: keyword arguments of :py:meth:`to_mermaid`
        :return:
        """
        from urllib.request import Request, urlopen
        encoded_str = self._mermaidstr_to_url(mermaid_str).replace(
            'https://mermaidjs.github.io/mermaid-live-editor/#/view/', '')
        self.logger.warning('jpg exporting relies on https://mermaid.ink/, but it is not very stable. '
                            'some syntax are not supported, please use with caution.')
        self.logger.info('downloading as jpg...')
        req = Request('https://mermaid.ink/img/%s' % encoded_str, headers={'User-Agent': 'Mozilla/5.0'})
        with open(output, 'wb') as fp:
            fp.write(urlopen(req).read())
        self.logger.info('done')
<<<<<<< HEAD
        try:
            from PIL import Image               
            from IPython.display import display 
            pil_img = Image.open(output)
            display(pil_img)
        except ModuleNotFoundError:
            self.logger.error('Failed to import IPython')  
=======
>>>>>>> c3bf1e4d

    def dry_run(self, **kwargs):
        """Send a DRYRUN request to this flow, passing through all pods in this flow,
        useful for testing connectivity and debugging"""
        self.logger.warning('calling dry_run() on a flow is depreciated, it will be removed in the future version. '
                            'calling index(), search(), train() will trigger a dry_run()')

    @build_required(FlowBuildLevel.GRAPH)
    def to_swarm_yaml(self, path: TextIO):
        """
        Generate the docker swarm YAML compose file

        :param path: the output yaml path
        """
        swarm_yml = {'version': '3.4',
                     'services': {}}

        for k, v in self._pod_nodes.items():
            swarm_yml['services'][k] = {
                'command': v.to_cli_command(),
                'deploy': {'parallel': 1}
            }

        yaml.dump(swarm_yml, path)

    @property
    @build_required(FlowBuildLevel.GRAPH)
    def port_expose(self):
        return self._pod_nodes['gateway'].port_expose

    @property
    @build_required(FlowBuildLevel.GRAPH)
    def host(self):
        return self._pod_nodes['gateway'].host

    def __iter__(self):
        return self._pod_nodes.values().__iter__()

    def block(self):
        """Block the process until user hits KeyboardInterrupt """
        try:
            self.logger.success(f'flow is started at {self.host}:{self.port_expose}, '
                                f'you can now use client to send request!')
            threading.Event().wait()
        except KeyboardInterrupt:
            pass

    def use_grpc_gateway(self):
        """Change to use gRPC gateway for IO """
        self._common_kwargs['rest_api'] = False

    def use_rest_gateway(self):
        """Change to use REST gateway for IO """
        self._common_kwargs['rest_api'] = True

    # for backward support
    join = needs<|MERGE_RESOLUTION|>--- conflicted
+++ resolved
@@ -836,7 +836,6 @@
         :param kwargs: keyword arguments of :py:meth:`to_mermaid`
         :return: the url points to a SVG
         """
-
         import base64
         encoded_str = base64.b64encode(bytes(mermaid_str, 'utf-8')).decode('utf-8')
         self.logger.info('URL: ', 'https://mermaidjs.github.io/mermaid-live-editor/#/view/' + encoded_str)
@@ -859,7 +858,6 @@
         with open(output, 'wb') as fp:
             fp.write(urlopen(req).read())
         self.logger.info('done')
-<<<<<<< HEAD
         try:
             from PIL import Image               
             from IPython.display import display 
@@ -867,8 +865,6 @@
             display(pil_img)
         except ModuleNotFoundError:
             self.logger.error('Failed to import IPython')  
-=======
->>>>>>> c3bf1e4d
 
     def dry_run(self, **kwargs):
         """Send a DRYRUN request to this flow, passing through all pods in this flow,
