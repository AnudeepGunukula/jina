--- conflicted
+++ resolved
@@ -6,8 +6,7 @@
 from collections.abc import MutableMapping
 from typing import Callable, Dict, Sequence, TYPE_CHECKING, Tuple, Union
 
-<<<<<<< HEAD
-from jina.logging import JinaLogger
+from jina.logging.logger import JinaLogger
 from ..models import DaemonID
 from ..models.base import StoreItem, StoreStatus
 from .. import jinad_args, __root_workspace__
@@ -15,11 +14,6 @@
 if TYPE_CHECKING:
     from ..models.workspaces import WorkspaceItem
     from ..models.containers import ContainerItem
-=======
-from jina.helper import colored
-from jina.logging.logger import JinaLogger
-from .. import jinad_args
->>>>>>> 7d6c8ff0
 
 
 class BaseStore(MutableMapping):
