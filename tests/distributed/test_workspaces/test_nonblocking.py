--- conflicted
+++ resolved
@@ -2,31 +2,14 @@
 import pytest
 import asyncio
 
-<<<<<<< HEAD
-import requests
-
-from ..helpers import (
-    get_cloudhost,
-    create_workspace,
-    wait_for_workspace,
-    delete_workspace,
-    create_flow,
-    delete_flow,
-)
-=======
+from ..helpers import get_cloudhost
 from jina import __default_host__
 from daemon.clients import AsyncJinaDClient
->>>>>>> ace7f5b9
 
 
 cur_dir = os.path.dirname(os.path.abspath(__file__))
 
-<<<<<<< HEAD
 HOST, PORT_EXPOSE = get_cloudhost(2)
-event = Event()
-=======
-CLOUD_HOST = 'localhost:8000'  # consider it as the staged version
->>>>>>> ace7f5b9
 success = 0
 failure = 0
 
@@ -35,46 +18,14 @@
 
 async def get_alive():
     global success, failure
-<<<<<<< HEAD
-    while not event.is_set():
-        try:
-            r = requests.get(f'http://{HOST}:{PORT_EXPOSE}/flows', timeout=2)
-            if r.status_code != 200:
-                failure += 1
-            else:
-                success += 1
-        except Exception:
-=======
     while True:
         is_alive = await client.alive
         if is_alive:
             success += 1
         else:
->>>>>>> ace7f5b9
             failure += 1
 
 
-<<<<<<< HEAD
-def test_nonblocking_server():
-    workspace_id = create_workspace(
-        dirpath=os.path.join(cur_dir, 'delayed_flow'), host=HOST, port=PORT_EXPOSE
-    )
-    assert wait_for_workspace(workspace_id=workspace_id, host=HOST, port=PORT_EXPOSE)
-    t = Thread(target=get_flows)
-    t.start()
-    flow_id = create_flow(
-        workspace_id=workspace_id,
-        filename='delayed_flow.yml',
-        host=HOST,
-        port=PORT_EXPOSE,
-    )
-    event.set()
-    t.join()
-    delete_flow(flow_id=flow_id, host=HOST, port=PORT_EXPOSE)
-    assert success > 0, f'#success is {success} (expected >0)'
-    assert failure == 0, f'#failure is {failure} (expected =0)'
-    delete_workspace(workspace_id=workspace_id, host=HOST, port=PORT_EXPOSE)
-=======
 @pytest.mark.asyncio
 async def test_nonblocking_server():
     workspace_id = await client.workspaces.create(
@@ -96,5 +47,4 @@
     await client.flows.delete(flow_id)
     await client.workspaces.delete(workspace_id)
     assert success > 0, f'#success is {success} (expected >0)'
-    assert failure == 0, f'#failure is {failure} (expected =0)'
->>>>>>> ace7f5b9
+    assert failure == 0, f'#failure is {failure} (expected =0)'